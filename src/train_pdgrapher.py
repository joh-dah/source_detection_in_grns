--- conflicted
+++ resolved
@@ -52,11 +52,7 @@
 
     # Iterate over all of the folds and train on each one
     if const.N_FOLDS == 1:
-<<<<<<< HEAD
-        model_performance = trainer.train(model, dataset, n_epochs = const.EPOCHS)
-=======
         model_performance = trainer.train(model, dataset, n_epochs = 2)
->>>>>>> 2e0ad8a2
     else:
         model_performance = trainer.train_kfold(model, dataset, n_epochs = const.EPOCHS)
 
